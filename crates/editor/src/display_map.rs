--- conflicted
+++ resolved
@@ -981,36 +981,6 @@
                 .syntax_highlight_id
                 .and_then(|id| id.style(&editor_style.syntax));
 
-<<<<<<< HEAD
-            if let Some(chunk_highlight) = chunk.highlight_style {
-                // For color inlays, blend the color with the editor background
-                let mut processed_highlight = chunk_highlight;
-                if chunk.is_inlay
-                    && let Some(inlay_color) = chunk_highlight.color
-                {
-                    // Only blend if the color has transparency (alpha < 1.0)
-                    if inlay_color.a < 1.0 {
-                        let blended_color = editor_style.background.blend(inlay_color);
-                        processed_highlight.color = Some(blended_color);
-                    }
-                }
-
-                // If the highlight has a color with full opacity (alpha = 1.0),
-                // it should completely replace the syntax highlight color
-                if let Some(color) = processed_highlight.color {
-                    if color.a >= 1.0 {
-                        // Replace syntax highlighting entirely with our highlight
-                        highlight_style = Some(processed_highlight);
-                    } else if let Some(highlight_style) = highlight_style.as_mut() {
-                        highlight_style.highlight(processed_highlight);
-                    } else {
-                        highlight_style = Some(processed_highlight);
-                    }
-                } else if let Some(highlight_style) = highlight_style.as_mut() {
-                    highlight_style.highlight(processed_highlight);
-                } else {
-                    highlight_style = Some(processed_highlight);
-=======
             let chunk_highlight = chunk.highlight_style.map(|chunk_highlight| {
                 HighlightStyle {
                     // For color inlays, blend the color with the editor background
@@ -1023,7 +993,6 @@
                         }
                     }),
                     ..chunk_highlight
->>>>>>> 2895d31d
                 }
             });
 
