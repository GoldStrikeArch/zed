--- conflicted
+++ resolved
@@ -28,15 +28,11 @@
     inlay_hint_settings,
     items::BufferSearchHighlights,
     mouse_context_menu::{self, MenuPosition},
-<<<<<<< HEAD
     rainbow_brackets,
-    scroll::{ActiveScrollbarState, ScrollbarThumbState, scroll_amount::ScrollAmount},
-=======
     scroll::{
         ActiveScrollbarState, ScrollOffset, ScrollPixelOffset, ScrollbarThumbState,
         scroll_amount::ScrollAmount,
     },
->>>>>>> 2895d31d
 };
 use buffer_diff::{DiffHunkStatus, DiffHunkStatusKind};
 use collections::{BTreeMap, HashMap};
