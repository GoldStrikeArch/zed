--- conflicted
+++ resolved
@@ -1193,13 +1193,7 @@
 }
 
 impl Render for CursorPosition {
-<<<<<<< HEAD
-    type Output = Div;
-
-    fn render(&mut self, _: &mut ViewContext<Self>) -> Self::Output {
-=======
     fn render(&mut self, _: &mut ViewContext<Self>) -> impl Element {
->>>>>>> 81b03d37
         div().when_some(self.position, |el, position| {
             let mut text = format!(
                 "{}{FILE_ROW_COLUMN_DELIMITER}{}",
